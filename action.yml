<<<<<<< HEAD
name: Macro Electron Builder Action
author: William Hutchinson
=======
name: Electron Builder Action (Maintened)
author: YanJobs & Samuel Meuli
>>>>>>> 16f685d8
description: GitHub Action for building and releasing Electron apps

inputs:
  github_token:
    description: GitHub authentication token
    required: true
  mac_certs:
    description: Base64-encoded code signing certificate for macOS
    required: false
  mac_certs_password:
    description: Password for decrypting `mac_certs`
    required: false
  release:
    description: Whether the app should be released after a successful build
    required: false
    default: false
  windows_certs:
    description: Base64-encoded code signing certificate for Windows
    required: false
  windows_certs_password:
    description: Password for decrypting `windows_certs`
    required: false
  package_root:
    description: Directory where NPM/Yarn commands should be run
    required: false
    default: "."
  build_script_name:
    description: Name of the optional NPM build script which is executed before `electron-builder`
    required: false
    default: build
  skip_build:
    description: Whether the action should execute the NPM build script before running `electron-builder`
    required: false
    default: false
  skip_install:
    description: Whether the action should execute NPM install script
    required: false
    default: false
  use_vue_cli:
    description: Whether to run `electron-builder` using the Vue CLI plugin instead of calling the command directly
    required: false
    default: false
  args:
    description: Other arguments to pass to the `electron-builder` command, e.g. configuration overrides
    required: false
    default: ""
  max_attempts:
    description: Maximum number of attempts for completing the build and release step
    required: false
    default: "1"

  # Deprecated
  app_root:
    description: Directory where `electron-builder` commands should be run
    required: false

runs:
  using: node16
  main: index.js

branding:
  icon: upload-cloud
  color: blue<|MERGE_RESOLUTION|>--- conflicted
+++ resolved
@@ -1,10 +1,5 @@
-<<<<<<< HEAD
-name: Macro Electron Builder Action
-author: William Hutchinson
-=======
 name: Electron Builder Action (Maintened)
-author: YanJobs & Samuel Meuli
->>>>>>> 16f685d8
+author: Johannes M & YanJobs & Samuel Meuli & William Hutchinson
 description: GitHub Action for building and releasing Electron apps
 
 inputs:
