--- conflicted
+++ resolved
@@ -1,5 +1,5 @@
 # Electron Builder Action
-## This action is maintened, all PRs will be reviewed :)
+
 **GitHub Action for building and releasing Electron apps**
 
 This is a GitHub Action for automatically building and releasing your Electron app using GitHub's CI/CD capabilities. It uses [`electron-builder`](https://github.com/electron-userland/electron-builder) to package your app and release it to a platform like GitHub Releases.
@@ -142,11 +142,6 @@
 
 Suggestions and contributions are always welcome! Please discuss larger changes via issue before submitting a pull request.
 
-<<<<<<< HEAD
 ## Credit
 
-Credit to Samuel Meuli for starting this [project](https://github.com/samuelmeuli/action-electron-builder)
-=======
-## Credits
-Thanks Samuel Meuli for the work: https://github.com/samuelmeuli/action-electron-builder
->>>>>>> 16f685d8
+Credit to Samuel Meuli for starting this [project](https://github.com/samuelmeuli/action-electron-builder)